# -*- coding: utf-8 -*-

from ._paths import get_raw_fnames, get_event_fnames  # noqa
from ._mnefun import (Params, get_fsaverage_medial_vertices,  # noqa
                      safe_inserter,  # noqa
                      extract_expyfun_events, do_processing,  # noqa
<<<<<<< HEAD
                      run_sss_command, run_sss_positions)  # noqa
from .stats import (anova_time, descriptives)
=======
                      run_sss_command, run_sss_positions,  # noqa
                      info_sss_basis, plot_reconstruction,  # noqa
                      plot_chpi_snr_raw)  # noqa
>>>>>>> 5b1f8a1f

__version__ = '0.1.0.dev0'<|MERGE_RESOLUTION|>--- conflicted
+++ resolved
@@ -2,15 +2,10 @@
 
 from ._paths import get_raw_fnames, get_event_fnames  # noqa
 from ._mnefun import (Params, get_fsaverage_medial_vertices,  # noqa
-                      safe_inserter,  # noqa
+                      anova_time, safe_inserter,  # noqa
                       extract_expyfun_events, do_processing,  # noqa
-<<<<<<< HEAD
-                      run_sss_command, run_sss_positions)  # noqa
-from .stats import (anova_time, descriptives)
-=======
                       run_sss_command, run_sss_positions,  # noqa
                       info_sss_basis, plot_reconstruction,  # noqa
                       plot_chpi_snr_raw)  # noqa
->>>>>>> 5b1f8a1f
 
 __version__ = '0.1.0.dev0'