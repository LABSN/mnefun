--- conflicted
+++ resolved
@@ -221,13 +221,8 @@
     tsss_dur : float | None
         Buffer length (in seconds) fpr Spatiotemporal SSS. Default is 60.
         however based on system specification a shorter buffer may be
-<<<<<<< HEAD
-        appropriate. For data containing excessive head movements e.g
-        young children a buffer size of 4s is recommended.
-=======
         appropriate. For data containing excessive head movements e.g. young
         children a buffer size of 4s is recommended.
->>>>>>> 5b1f8a1f
     st_correlation : float
         Correlation limit between inner and outer subspaces used to reject
         ovwrlapping intersecting inner/outer signals during spatiotemporal SSS.
@@ -364,6 +359,7 @@
         self.sss_origin = 'auto'
         self.sss_regularize = 'in'
         self.filter_chpi = True
+        self.filter_chpi = True
         # boolean for whether data set(s) have an individual mri
         self.on_process = None
         # Use more than EXTRA points to fit headshape
@@ -403,6 +399,21 @@
     @property
     def pca_fif_tag(self):
         return self.pca_extra + self.sss_fif_tag
+
+    def convert_subjects(self, subj_template, struc_template=None):
+        """Helper to convert subject names
+
+        Parameters
+        ----------
+        subj_template : str
+            Subject template to use.
+        struc_template : str
+            Structural template to use.
+        """
+        if struc_template is not None:
+            self.structurals = [struc_template % subj
+                                for subj in self.subjects]
+        self.subjects = [subj_template % subj for subj in self.subjects]
 
     def convert_subjects(self, subj_template, struc_template=None):
         """Helper to convert subject names
@@ -905,6 +916,10 @@
         The SSH port.
     prefix : str
         The prefix to use when printing status updates.
+    port : int
+        The SSH port.
+    prefix : str
+        The prefix to use when printing status updates.
     """
     # let's make sure we can actually write where we want
     if not op.isfile(fname_in):
@@ -934,15 +949,6 @@
               % (prefix, host))
         cmd = ['ssh', '-p', str(port), host,
                '/neuro/bin/util/maxfilter -f ' + remote_ins[fi] + ' -o ' +
-<<<<<<< HEAD
-               remote_out + ' -headpos -format short -hp ' + remote_hp +
-               ' ' + opts]
-        run_subprocess(cmd)
-
-        print('  Copying result to %s' % file_out)
-        cmd = ['scp', '-P' + str(port), host + ':' + remote_hp, op.join(pout,
-               file_out)]
-=======
                remote_out +
                ' -headpos -format short -hp ' + remote_hp + ' ' + opts]
         run_subprocess(cmd)
@@ -950,7 +956,6 @@
         print('%sCopying result to %s' % (prefix, file_out))
         cmd = ['scp', '-P' + str(port), host + ':' + remote_hp,
                op.join(pout, file_out)]
->>>>>>> 5b1f8a1f
         run_subprocess(cmd)
 
         print('%sCleaning up %s' % (prefix, host))
@@ -979,13 +984,8 @@
     ct_file = op.join(data_dir, 'ct_sparse.fif')
     assert isinstance(p.tsss_dur, float) and p.tsss_dur > 0
     st_duration = p.tsss_dur
-<<<<<<< HEAD
-    assert isinstance(p.sss_regularize, string_types) or \
-        p.sss_regularize is None
-=======
     assert (isinstance(p.sss_regularize, string_types) or
             p.sss_regularize is None)
->>>>>>> 5b1f8a1f
     reg = p.sss_regularize
 
     for si, subj in enumerate(subjects):
@@ -1033,34 +1033,6 @@
             else:
                 pos = None
             # apply maxwell filter
-<<<<<<< HEAD
-            raw_sss = maxwell_filter(raw, origin=p.sss_origin,
-                                     int_order=p.int_order,
-                                     ext_order=p.ext_order,
-                                     calibration=cal_file, cross_talk=ct_file,
-                                     st_correlation=p.st_correlation,
-                                     st_duration=st_duration,
-                                     destination=trans_to, coord_frame='head',
-                                     head_pos=pos, regularize=reg)
-
-            raw_sss.save(o, overwrite=True, buffer_size_sec=None)
-            #  process erm files if any
-            for ii, (r, o) in enumerate(zip(erm_files, erm_files_out)):
-                if not op.isfile(r):
-                    raise NameError('File not found (' + r + ')')
-                raw = Raw(r, preload=True, allow_maxshield=True)
-                raw.load_bad_channels(prebad_file, force=True)
-                # apply maxwell filter
-                raw_sss = maxwell_filter(raw, int_order=p.int_order,
-                                         ext_order=p.ext_order,
-                                         calibration=cal_file,
-                                         cross_talk=ct_file,
-                                         st_correlation=p.st_correlation,
-                                         st_duration=st_duration,
-                                         destination=None,
-                                         coord_frame='meg')
-                raw_sss.save(o, overwrite=True, buffer_size_sec=None)
-=======
             raw_sss = maxwell_filter(
                 raw, origin=p.sss_origin, int_order=p.int_order,
                 ext_order=p.ext_order, calibration=cal_file,
@@ -1110,7 +1082,32 @@
               % (prefix, len(bads), pl, op.basename(prebad_file)))
     raw.info['bads'] = bads
     raw.info._check_consistency()
->>>>>>> 5b1f8a1f
+
+
+def _load_meg_bads(raw, prebad_file, disp=True, prefix='     '):
+    """Helper to load MEG bad channels from a file (pre-MF)"""
+    with open(prebad_file, 'r') as fid:
+        lines = fid.readlines()
+    lines = [line.strip() for line in lines if len(line.strip()) > 0]
+    if len(lines) > 0:
+        try:
+            int(lines[0][0])
+        except ValueError:
+            # MNE-Python type file
+            bads = lines
+        else:
+            # Maxfilter type file
+            if len(lines) > 1:
+                raise RuntimeError('Could not parse bad file')
+            bads = ['MEG%04d' % int(bad) for bad in lines[0].split()]
+    else:
+        bads = list()
+    if disp:
+        pl = '' if len(bads) == 1 else 's'
+        print('%sMarking %s bad MEG channel%s using %s'
+              % (prefix, len(bads), pl, op.basename(prebad_file)))
+    raw.info['bads'] = bads
+    raw.info._check_consistency()
 
 
 def extract_expyfun_events(fname, return_offsets=False):
@@ -1719,6 +1716,7 @@
     raw = list()
     for rn in raw_names:
         r = Raw(rn, preload=True, allow_maxshield='yes')
+        r.pick_types(meg=True, eeg=True, eog=True, ecg=True, exclude=())
         r.pick_types(meg=True, eeg=True, eog=True, ecg=True, exclude=())
         r.load_bad_channels(bad_file, force=force_bads)
         if sfreq is not None:
