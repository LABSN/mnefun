--- conflicted
+++ resolved
@@ -411,12 +411,8 @@
         self.on_missing = 'error'  # for epochs
         self.subject_run_indices = None
         self.autoreject_thresholds = False
-<<<<<<< HEAD
+        self.subjects_dir = None
         self.src_pos = 7.
-=======
-        self.plot_pca = True
-        self.subjects_dir = None
->>>>>>> dfefab09
         self.freeze()
 
     @property
@@ -1707,20 +1703,8 @@
         info = read_info(raw_fname)
         struc = structurals[si]
 
-<<<<<<< HEAD
-        subjects_dir = get_config('SUBJECTS_DIR')
-        if structurals[si] is None:  # spherical case
+        if struc is None:  # spherical case
             bem, src = _spherical_conductor(info, subj, p.src_pos)
-=======
-        if struc is None:  # spherical case
-            # create spherical BEM
-            bem = make_sphere_model('auto', 'auto', info, verbose=False)
-            # create source space
-            sphere = np.concatenate((bem['r0'], [bem['layers'][0]['rad']]))
-            sphere *= 1000.  # to mm
-            src = setup_volume_source_space(subject=subj, pos=7.0, sphere=sphere,
-                                            mindist=1.)
->>>>>>> dfefab09
             trans = None
             bem_type = 'spherical-model'
         else:
@@ -1741,17 +1725,10 @@
                                          n_jobs=p.n_jobs)
                 write_source_spaces(src_space_file, src)
             src = read_source_spaces(src_space_file)
-<<<<<<< HEAD
-            bem = read_bem_solution(op.join(subjects_dir, structurals[si],
-                                            'bem', structurals[si] + '-' +
-                                            p.bem_type + '-bem-sol.fif'))
-            bem_type = ('%s-layer-BEM' % len(bem['surfs']))
-=======
             bem = op.join(subjects_dir, struc, 'bem', '%s-%s-bem-sol.fif'
                           % (struc, p.bem_type))
             bem_type = ('%s-layer BEM' %
                         len(read_bem_solution(bem, verbose=False)['surfs']))
->>>>>>> dfefab09
         if not getattr(p, 'translate_positions', True):
             raise RuntimeError('Not translating positions is no longer '
                                'supported')
