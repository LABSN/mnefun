--- conflicted
+++ resolved
@@ -37,12 +37,6 @@
 from mne.minimum_norm import make_inverse_operator
 from mne.label import read_label
 from mne.epochs import combine_event_ids
-<<<<<<< HEAD
-#try:
-#    from mne.chpi import _quat_to_rot, _rot_to_quat
-#except ImportError:
-#    from mne.io.chpi import _quat_to_rot, _rot_to_quat
-=======
 try:
     from mne.chpi import quat_to_rot, rot_to_quat
 except ImportError:
@@ -52,7 +46,6 @@
     except ImportError:
         from mne.io.chpi import (_quat_to_rot as quat_to_rot,
                                  _rot_to_quat as rot_to_quat)
->>>>>>> dbe9f25e
 from mne.io import Raw, concatenate_raws, read_info, write_info
 from mne.io.pick import pick_types_forward, pick_types
 from mne.io.meas_info import _empty_info
@@ -240,7 +233,7 @@
 
     Notes
     -----
-    - Params has additional properties. Use ``dir(params)`` to see
+    Params has additional properties. Use ``dir(params)`` to see
     all the possible options.
     - For Maxwell filtering with mne.maxwell_filter the following default
     parameters:
@@ -652,13 +645,8 @@
         m = trans[:3, :3]
         # make sure we are a rotation matrix
         assert_allclose(np.dot(m, m.T), np.eye(3), atol=1e-5)
-<<<<<<< HEAD
-        assert_allclose(np.linalg.det(m), 1., atol=1e-5)  # for the determinant
-        qs.append(_rot_to_quat(m))
-=======
         assert_allclose(np.linalg.det(m), 1., atol=1e-5)
         qs.append(rot_to_quat(m))
->>>>>>> dbe9f25e
     assert info is not None
     if len(raw_files) == 1:  # only one head position
         dev_head_t = info['dev_head_t']
