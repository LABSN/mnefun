# -*- coding: utf-8 -*-
# Copyright (c) 2015, LABS^N
# Distributed under the (new) BSD License. See LICENSE.txt for more info.

from __future__ import print_function

from os import path as op
import numpy as np
import scipy.stats as stats
<<<<<<< HEAD

=======
from functools import partial
from mne import (read_evokeds, grand_average)
from mne.stats import ttest_1samp_no_p
from mne.stats import spatio_temporal_cluster_1samp_test as sct
>>>>>>> aaae58f1


def gravrevokeds(directory, subjects, analysis, condition, filtering,
                 baseline=(None, 0)):
    """helper for creating group averaged evoked file

    Parameters
    ----------
    directory : str
        MNEFUN parent study database directory.
    subjects : list
        List of subjects to combine evoked data across.
    analysis : str
        Evoked data set name.
    condition : str
        Evoked condition.
    filtering : int
        Low pass filter setting used to create evoked files.
    baseline : None | tuple
        The time interval to apply baseline correction.
        If None do not apply it.
        If baseline is (a, b) the interval is between "a (s)" and "b (s)".
        If a is None the beginning of the data is used and if b is None
        then b is set to the end of the interval. If baseline is equal
        to (None, None) all the time interval is used.
    """
    evokeds = []
    for subj in subjects:
        evoked_file = op.join(directory, subj, 'inverse',
                              '%s_%d-sss_eq_%s-ave.fif' % (analysis, filtering,
                                                           subj))
        evokeds.append(read_evokeds(evoked_file, condition=condition,
                                    baseline=baseline))
    grandavr = grand_average(evokeds)
    return grandavr


def numpy_weighted_mean(data, alpha=.05, weights=None):
    """Calculate the weighted mean of an array/list using numpy.

    Parameters
    ----------
    x : array
        contrast array with dimensions subjects x time
    alpha : float
        Default to .05 to return 95% confidence interval about mean.

    Returns
    -------
    mean_ts : array type
    se_ts : array type
    hyp : float
    """
    sem = stats.sem(data)
    hyp = sem * stats.t._ppf((1 + (1 - alpha)) / 2., n - 1)
    if weights is None:
        mean = np.mean(data, axis=0)
    weights = np.array(weights).flatten() / float(sum(weights))
    mean = np.dot(np.array(data), weights)
    return mean, sem, hyp


def numpy_weighted_median(data, weights=None):
    """Calculate the weighted median of an array/list using numpy.

    Parameters
    ----------
    x : array
        contrast array with dimensions subjects x time

    Notes
    -----
    https://github.com/tinybike/weightedstats
    """
    if weights is None:
        return np.median(np.array(data).flatten())
    data, weights = np.array(data).flatten(), np.array(weights).flatten()
    if any(weights > 0):
        sorted_data, sorted_weights = map(np.array,
                                          zip(*sorted(zip(data, weights))))
        midpoint = 0.5 * sum(sorted_weights)
        if any(weights > midpoint):
            return (data[weights == np.max(weights)])[0]
        cumulative_weight = np.cumsum(sorted_weights)
        below_midpoint_index = np.where(cumulative_weight <= midpoint)[0][-1]
        if cumulative_weight[below_midpoint_index] - midpoint < sys.float_info.epsilon:
            return np.mean(sorted_data[below_midpoint_index:below_midpoint_index+2])
        return sorted_data[below_midpoint_index+1]


def ttest_time(x, sigma=1e-3, n_perms=1024, init_thresh=0.05, tail=0,
                   n_jobs=4):
    """1-sample t-test with permutation clustering in time

    Parameters
    ----------
    x : array
        contrast array with dimensions subjects x time
    sigma : float
    n_perms : int
        The number of permutations to compute.
    init_thresh : float
    tail : int
        -1 or 0 or 1 (default = 0)
        If tail is 1, the statistic is thresholded above threshold. If tail is -1,
        the statistic is thresholded below threshold. If tail is 0, the statistic is
        thresholded on both sides of the distribution.
    n_jobs : int
        Number of permutations to run in parallel (requires joblib package).
    """
    thresh = -stats.distributions.t.ppf(init_thresh, x.shape[0] - 1)
    if tail == 0:
        thresh /= 2
    stat_fun = partial(ttest_1samp_no_p, sigma=sigma)
    stat_fun = partial(ttest_1samp_no_p, sigma=sigma)
    out = sct(x, thresh, n_perms, tail, stat_fun, n_jobs=n_jobs, buffer_size=None, verbose=False)
    t_obs, clusters, cluster_pv, h0 = out
    print('    med:  %s' % np.median(t_obs.ravel()))
    # noinspection PyStringFormat
    print('    ps:   %s' % np.sort(cluster_pv)[:3])
    return t_obs, clusters, cluster_pv, h0<|MERGE_RESOLUTION|>--- conflicted
+++ resolved
@@ -7,14 +7,10 @@
 from os import path as op
 import numpy as np
 import scipy.stats as stats
-<<<<<<< HEAD
-
-=======
 from functools import partial
 from mne import (read_evokeds, grand_average)
 from mne.stats import ttest_1samp_no_p
 from mne.stats import spatio_temporal_cluster_1samp_test as sct
->>>>>>> aaae58f1
 
 
 def gravrevokeds(directory, subjects, analysis, condition, filtering,
